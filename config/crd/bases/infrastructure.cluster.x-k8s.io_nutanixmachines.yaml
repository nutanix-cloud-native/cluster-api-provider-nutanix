---
apiVersion: apiextensions.k8s.io/v1
kind: CustomResourceDefinition
metadata:
  annotations:
    controller-gen.kubebuilder.io/version: v0.18.0
  name: nutanixmachines.infrastructure.cluster.x-k8s.io
spec:
  group: infrastructure.cluster.x-k8s.io
  names:
    categories:
    - cluster-api
    kind: NutanixMachine
    listKind: NutanixMachineList
    plural: nutanixmachines
    shortNames:
    - nma
    singular: nutanixmachine
  scope: Namespaced
  versions:
  - additionalPrinterColumns:
    - description: The VM address
      jsonPath: .status.addresses[0].address
      name: Address
      type: string
    - description: NutanixMachine ready status
      jsonPath: .status.ready
      name: Ready
      type: string
    - description: NutanixMachine instance ID
      jsonPath: .spec.providerID
      name: ProviderID
      type: string
    - description: NutanixMachine FailureDomain
      jsonPath: .status.failureDomain
      name: FailureDomain
      type: string
    name: v1beta1
    schema:
      openAPIV3Schema:
        description: NutanixMachine is the Schema for the nutanixmachines API
        properties:
          apiVersion:
            description: |-
              APIVersion defines the versioned schema of this representation of an object.
              Servers should convert recognized schemas to the latest internal value, and
              may reject unrecognized values.
              More info: https://git.k8s.io/community/contributors/devel/sig-architecture/api-conventions.md#resources
            type: string
          kind:
            description: |-
              Kind is a string value representing the REST resource this object represents.
              Servers may infer this from the endpoint the client submits requests to.
              Cannot be updated.
              In CamelCase.
              More info: https://git.k8s.io/community/contributors/devel/sig-architecture/api-conventions.md#types-kinds
            type: string
          metadata:
            type: object
          spec:
            description: NutanixMachineSpec defines the desired state of NutanixMachine
            properties:
              additionalCategories:
                description: List of categories that need to be added to the machines.
                  Categories must already exist in Prism Central
                items:
                  properties:
                    key:
                      description: key is the Key of category in PC.
                      type: string
                    value:
                      description: value is the category value linked to the category
                        key in PC
                      type: string
                  type: object
                type: array
              bootType:
                description: Defines the boot type of the virtual machine. Only supports
                  UEFI and Legacy
                enum:
                - legacy
                - uefi
                type: string
              bootstrapRef:
                description: |-
                  BootstrapRef is a reference to a bootstrap provider-specific resource
                  that holds configuration details.
                properties:
                  apiVersion:
                    description: API version of the referent.
                    type: string
                  fieldPath:
                    description: |-
                      If referring to a piece of an object instead of an entire object, this string
                      should contain a valid JSON/Go field access statement, such as desiredState.manifest.containers[2].
                      For example, if the object reference is to a container within a pod, this would take on a value like:
                      "spec.containers{name}" (where "name" refers to the name of the container that triggered
                      the event) or if no container name is specified "spec.containers[2]" (container with
                      index 2 in this pod). This syntax is chosen only to have some well-defined way of
                      referencing a part of an object.
                    type: string
                  kind:
                    description: |-
                      Kind of the referent.
                      More info: https://git.k8s.io/community/contributors/devel/sig-architecture/api-conventions.md#types-kinds
                    type: string
                  name:
                    description: |-
                      Name of the referent.
                      More info: https://kubernetes.io/docs/concepts/overview/working-with-objects/names/#names
                    type: string
                  namespace:
                    description: |-
                      Namespace of the referent.
                      More info: https://kubernetes.io/docs/concepts/overview/working-with-objects/namespaces/
                    type: string
                  resourceVersion:
                    description: |-
                      Specific resourceVersion to which this reference is made, if any.
                      More info: https://git.k8s.io/community/contributors/devel/sig-architecture/api-conventions.md#concurrency-control-and-consistency
                    type: string
                  uid:
                    description: |-
                      UID of the referent.
                      More info: https://kubernetes.io/docs/concepts/overview/working-with-objects/names/#uids
                    type: string
                type: object
                x-kubernetes-map-type: atomic
              cluster:
                description: |-
                  cluster is to identify the cluster (the Prism Element under management
                  of the Prism Central), in which the Machine's VM will be created.
                  The cluster identifier (uuid or name) can be obtained from the Prism Central console
                  or using the prism_central API.
                properties:
                  name:
                    description: name is the resource name in the PC
                    minLength: 1
                    type: string
                  type:
                    description: Type is the identifier type to use for this resource.
                    enum:
                    - uuid
                    - name
                    type: string
                  uuid:
                    description: uuid is the UUID of the resource in the PC.
                    format: uuid
                    maxLength: 36
                    minLength: 36
                    type: string
                required:
                - type
                type: object
                x-kubernetes-validations:
                - message: '''name'' must be set when type is ''name'', and forbidden
                    otherwise'
                  rule: 'self.type == ''name'' ? has(self.name) : !has(self.name)'
<<<<<<< HEAD
                - message: '''uuid'' configuration is required when type is ''uuid'',
                    and forbidden otherwise'
=======
                - message: '''uuid'' must be set when type is ''uuid'', and forbidden
                    otherwise'
>>>>>>> cfd7cff9
                  rule: 'self.type == ''uuid'' ? has(self.uuid) && self.uuid.contains(''-'')
                    : !has(self.uuid)'
              dataDisks:
                description: dataDisks hold the list of data disks to be attached
                  to the VM
                items:
                  description: NutanixMachineVMDisk defines the disk configuration
                    for a NutanixMachine
                  properties:
                    dataSource:
                      description: dataSource refers to a data source image for the
                        VM disk.
                      properties:
                        name:
                          description: name is the resource name in the PC
                          minLength: 1
                          type: string
                        type:
                          description: Type is the identifier type to use for this
                            resource.
                          enum:
                          - uuid
                          - name
                          type: string
                        uuid:
                          description: uuid is the UUID of the resource in the PC.
                          format: uuid
                          maxLength: 36
                          minLength: 36
                          type: string
                      required:
                      - type
                      type: object
                      x-kubernetes-validations:
                      - message: '''name'' must be set when type is ''name'', and
                          forbidden otherwise'
                        rule: 'self.type == ''name'' ? has(self.name) : !has(self.name)'
<<<<<<< HEAD
                      - message: '''uuid'' configuration is required when type is
                          ''uuid'', and forbidden otherwise'
=======
                      - message: '''uuid'' must be set when type is ''uuid'', and
                          forbidden otherwise'
>>>>>>> cfd7cff9
                        rule: 'self.type == ''uuid'' ? has(self.uuid) && self.uuid.contains(''-'')
                          : !has(self.uuid)'
                    deviceProperties:
                      description: deviceProperties are the properties of the disk
                        device.
                      properties:
                        adapterType:
                          description: |-
                            adapterType is the adapter type of the disk address.
                            If the deviceType is "Disk", the valid adapterType can be "SCSI", "IDE", "PCI", "SATA" or "SPAPR".
                            If the deviceType is "CDRom", the valid adapterType can be "IDE" or "SATA".
                          enum:
                          - SCSI
                          - IDE
                          - PCI
                          - SATA
                          - SPAPR
                          type: string
                        deviceIndex:
                          default: 0
                          description: |-
                            deviceIndex is the index of the disk address. The valid values are non-negative integers, with the default value 0.
                            For a Machine VM, the deviceIndex for the disks with the same deviceType.adapterType combination should
                            start from 0 and increase consecutively afterwards. Note that for each Machine VM, the Disk.SCSI.0
                            and CDRom.IDE.0 are reserved to be used by the VM's system. So for dataDisks of Disk.SCSI and CDRom.IDE,
                            the deviceIndex should start from 1.
                          format: int32
                          minimum: 0
                          type: integer
                        deviceType:
                          default: Disk
                          description: |-
                            deviceType specifies the disk device type.
                            The valid values are "Disk" and "CDRom", and the default is "Disk".
                          enum:
                          - Disk
                          - CDRom
                          type: string
                      required:
                      - adapterType
                      - deviceType
                      type: object
                    diskSize:
                      anyOf:
                      - type: integer
                      - type: string
                      description: |-
                        diskSize is the size (in Quantity format) of the disk attached to the VM.
                        See https://pkg.go.dev/k8s.io/apimachinery/pkg/api/resource#Format for the Quantity format and example documentation.
                        The minimum diskSize is 1GB.
                      pattern: ^(\+|-)?(([0-9]+(\.[0-9]*)?)|(\.[0-9]+))(([KMGTPE]i)|[numkMGTPE]|([eE](\+|-)?(([0-9]+(\.[0-9]*)?)|(\.[0-9]+))))?$
                      x-kubernetes-int-or-string: true
                    storageConfig:
                      description: storageConfig are the storage configuration parameters
                        of the VM disks.
                      properties:
                        diskMode:
                          default: Standard
                          description: |-
                            diskMode specifies the disk mode.
                            The valid values are Standard and Flash, and the default is Standard.
                          enum:
                          - Standard
                          - Flash
                          type: string
                        storageContainer:
                          description: storageContainer refers to the storage_container
                            used by the VM disk.
                          properties:
                            name:
                              description: name is the resource name in the PC
                              minLength: 1
                              type: string
                            type:
                              description: Type is the identifier type to use for
                                this resource.
                              enum:
                              - uuid
                              - name
                              type: string
                            uuid:
                              description: uuid is the UUID of the resource in the
                                PC.
                              format: uuid
                              maxLength: 36
                              minLength: 36
                              type: string
                          required:
                          - type
                          type: object
                          x-kubernetes-validations:
                          - message: '''name'' must be set when type is ''name'',
                              and forbidden otherwise'
                            rule: 'self.type == ''name'' ? has(self.name) : !has(self.name)'
<<<<<<< HEAD
                          - message: '''uuid'' configuration is required when type
                              is ''uuid'', and forbidden otherwise'
=======
                          - message: '''uuid'' must be set when type is ''uuid'',
                              and forbidden otherwise'
>>>>>>> cfd7cff9
                            rule: 'self.type == ''uuid'' ? has(self.uuid) && self.uuid.contains(''-'')
                              : !has(self.uuid)'
                      required:
                      - diskMode
                      type: object
                  required:
                  - diskSize
                  type: object
                type: array
              gpus:
                description: List of GPU devices that need to be added to the machines.
                items:
                  properties:
                    deviceID:
                      description: deviceID is the id of the GPU entity.
                      format: int64
                      type: integer
                    name:
                      description: name is the GPU name
                      type: string
                    type:
                      description: Type is the identifier type to use for this resource.
                      enum:
                      - deviceID
                      - name
                      type: string
                  required:
                  - type
                  type: object
                type: array
              image:
                description: |-
                  image is to identify the nutanix machine image uploaded to the Prism Central (PC)
                  The image identifier (uuid or name) can be obtained from the Prism Central console
                  or using the prism_central API.
                properties:
                  name:
                    description: name is the resource name in the PC
                    minLength: 1
                    type: string
                  type:
                    description: Type is the identifier type to use for this resource.
                    enum:
                    - uuid
                    - name
                    type: string
                  uuid:
                    description: uuid is the UUID of the resource in the PC.
                    format: uuid
                    maxLength: 36
                    minLength: 36
                    type: string
                required:
                - type
                type: object
                x-kubernetes-validations:
                - message: '''name'' must be set when type is ''name'', and forbidden
                    otherwise'
                  rule: 'self.type == ''name'' ? has(self.name) : !has(self.name)'
<<<<<<< HEAD
                - message: '''uuid'' configuration is required when type is ''uuid'',
                    and forbidden otherwise'
=======
                - message: '''uuid'' must be set when type is ''uuid'', and forbidden
                    otherwise'
>>>>>>> cfd7cff9
                  rule: 'self.type == ''uuid'' ? has(self.uuid) && self.uuid.contains(''-'')
                    : !has(self.uuid)'
              imageLookup:
                description: imageLookup is a container that holds how to look up
                  rhcos images for the cluster.
                properties:
                  baseOS:
                    description: |-
                      BaseOS is the name of the base operating system to use for
                      image lookup.
                    minLength: 1
                    type: string
                  format:
                    default: capx-{{.BaseOS}}-{{.K8sVersion}}-*
                    description: |-
                      Format is the naming format to look up the image for this
                      machine It will be ignored if an explicit image is set. Supports
                      substitutions for {{.BaseOS}} and {{.K8sVersion}} with the base OS and
                      kubernetes version, respectively. The BaseOS will be the value in
                      BaseOS and the K8sVersion is the value in the Machine .spec.version, with the v prefix removed.
                      This is effectively the defined by the packages produced by kubernetes/release without v as a
                      prefix: 1.13.0, 1.12.5-mybuild.1, or 1.17.3. For example, the default
                      image format of {{.BaseOS}}-?{{.K8sVersion}}-* and BaseOS as "rhel-8.10" will end up
                      searching for images that match the pattern rhel-8.10-1.30.5-* for a
                      Machine that is targeting kubernetes v1.30.5. See
                      also: https://golang.org/pkg/text/template/
                    type: string
                required:
                - baseOS
                type: object
              memorySize:
                anyOf:
                - type: integer
                - type: string
                description: |-
                  memorySize is the memory size (in Quantity format) of the VM
                  The minimum memorySize is 2Gi bytes
                pattern: ^(\+|-)?(([0-9]+(\.[0-9]*)?)|(\.[0-9]+))(([KMGTPE]i)|[numkMGTPE]|([eE](\+|-)?(([0-9]+(\.[0-9]*)?)|(\.[0-9]+))))?$
                x-kubernetes-int-or-string: true
              project:
                description: Add the machine resources to a Prism Central project
                properties:
                  name:
                    description: name is the resource name in the PC
                    minLength: 1
                    type: string
                  type:
                    description: Type is the identifier type to use for this resource.
                    enum:
                    - uuid
                    - name
                    type: string
                  uuid:
                    description: uuid is the UUID of the resource in the PC.
                    format: uuid
                    maxLength: 36
                    minLength: 36
                    type: string
                required:
                - type
                type: object
                x-kubernetes-validations:
                - message: '''name'' must be set when type is ''name'', and forbidden
                    otherwise'
                  rule: 'self.type == ''name'' ? has(self.name) : !has(self.name)'
<<<<<<< HEAD
                - message: '''uuid'' configuration is required when type is ''uuid'',
                    and forbidden otherwise'
=======
                - message: '''uuid'' must be set when type is ''uuid'', and forbidden
                    otherwise'
>>>>>>> cfd7cff9
                  rule: 'self.type == ''uuid'' ? has(self.uuid) && self.uuid.contains(''-'')
                    : !has(self.uuid)'
              providerID:
                description: ProviderID is the unique identifier as specified by the
                  cloud provider.
                type: string
              subnet:
                description: |-
                  subnet is to identify the cluster's network subnet to use for the Machine's VM
                  The cluster identifier (uuid or name) can be obtained from the Prism Central console
                  or using the prism_central API.
                items:
                  description: NutanixResourceIdentifier holds the identity of a Nutanix
                    PC resource (cluster, image, subnet, etc.)
                  properties:
                    name:
                      description: name is the resource name in the PC
                      minLength: 1
                      type: string
                    type:
                      description: Type is the identifier type to use for this resource.
                      enum:
                      - uuid
                      - name
                      type: string
                    uuid:
                      description: uuid is the UUID of the resource in the PC.
                      format: uuid
                      maxLength: 36
                      minLength: 36
                      type: string
                  required:
                  - type
                  type: object
                  x-kubernetes-validations:
                  - message: '''name'' must be set when type is ''name'', and forbidden
                      otherwise'
                    rule: 'self.type == ''name'' ? has(self.name) : !has(self.name)'
<<<<<<< HEAD
                  - message: '''uuid'' configuration is required when type is ''uuid'',
                      and forbidden otherwise'
                    rule: 'self.type == ''uuid'' ? has(self.uuid) && self.uuid.contains(''-'')
                      : !has(self.uuid)'
                maxItems: 32
=======
                  - message: '''uuid'' must be set when type is ''uuid'', and forbidden
                      otherwise'
                    rule: 'self.type == ''uuid'' ? has(self.uuid) && self.uuid.contains(''-'')
                      : !has(self.uuid)'
>>>>>>> cfd7cff9
                type: array
              systemDiskSize:
                anyOf:
                - type: integer
                - type: string
                description: |-
                  systemDiskSize is size (in Quantity format) of the system disk of the VM
                  The minimum systemDiskSize is 20Gi bytes
                pattern: ^(\+|-)?(([0-9]+(\.[0-9]*)?)|(\.[0-9]+))(([KMGTPE]i)|[numkMGTPE]|([eE](\+|-)?(([0-9]+(\.[0-9]*)?)|(\.[0-9]+))))?$
                x-kubernetes-int-or-string: true
              vcpuSockets:
                description: vcpuSockets is the number of vCPU sockets of the VM
                format: int32
                minimum: 1
                type: integer
              vcpusPerSocket:
                description: vcpusPerSocket is the number of vCPUs per socket of the
                  VM
                format: int32
                minimum: 1
                type: integer
            required:
            - memorySize
            - systemDiskSize
            - vcpuSockets
            - vcpusPerSocket
            type: object
            x-kubernetes-validations:
            - message: Either 'image' or 'imageLookup' must be set, but not both
              rule: has(self.image) != has(self.imageLookup)
            - message: each subnet must be unique
              rule: 'has(self.subnet) && size(self.subnet) > 1 ? self.subnet.all(x,
                self.subnet.exists_one(y, x == y)) : true'
          status:
            description: NutanixMachineStatus defines the observed state of NutanixMachine
            properties:
              addresses:
                description: |-
                  Addresses contains the Nutanix VM associated addresses.
                  Address type is one of Hostname, ExternalIP, InternalIP, ExternalDNS, InternalDNS
                items:
                  description: MachineAddress contains information for the node's
                    address.
                  properties:
                    address:
                      description: address is the machine address.
                      maxLength: 256
                      minLength: 1
                      type: string
                    type:
                      description: type is the machine address type, one of Hostname,
                        ExternalIP, InternalIP, ExternalDNS or InternalDNS.
                      enum:
                      - Hostname
                      - ExternalIP
                      - InternalIP
                      - ExternalDNS
                      - InternalDNS
                      type: string
                  required:
                  - address
                  - type
                  type: object
                type: array
              conditions:
                description: Conditions defines current service state of the NutanixMachine.
                items:
                  description: Condition defines an observation of a Cluster API resource
                    operational state.
                  properties:
                    lastTransitionTime:
                      description: |-
                        lastTransitionTime is the last time the condition transitioned from one status to another.
                        This should be when the underlying condition changed. If that is not known, then using the time when
                        the API field changed is acceptable.
                      format: date-time
                      type: string
                    message:
                      description: |-
                        message is a human readable message indicating details about the transition.
                        This field may be empty.
                      maxLength: 10240
                      minLength: 1
                      type: string
                    reason:
                      description: |-
                        reason is the reason for the condition's last transition in CamelCase.
                        The specific API may choose whether or not this field is considered a guaranteed API.
                        This field may be empty.
                      maxLength: 256
                      minLength: 1
                      type: string
                    severity:
                      description: |-
                        severity provides an explicit classification of Reason code, so the users or machines can immediately
                        understand the current situation and act accordingly.
                        The Severity field MUST be set only when Status=False.
                      maxLength: 32
                      type: string
                    status:
                      description: status of the condition, one of True, False, Unknown.
                      type: string
                    type:
                      description: |-
                        type of condition in CamelCase or in foo.example.com/CamelCase.
                        Many .condition.type values are consistent across resources like Available, but because arbitrary conditions
                        can be useful (see .node.status.conditions), the ability to deconflict is important.
                      maxLength: 256
                      minLength: 1
                      type: string
                  required:
                  - lastTransitionTime
                  - status
                  - type
                  type: object
                type: array
              failureDomain:
                description: failureDomain is the name of the failure domain where
                  this Machine has been placed in.
                type: string
              failureMessage:
                description: Will be set in case of failure of Machine instance
                type: string
              failureReason:
                description: Will be set in case of failure of Machine instance
                type: string
              nodeRef:
                description: |-
                  NodeRef is a reference to the corresponding workload cluster Node if it exists.
                  Deprecated: Do not use. Will be removed in a future release.
                properties:
                  apiVersion:
                    description: API version of the referent.
                    type: string
                  fieldPath:
                    description: |-
                      If referring to a piece of an object instead of an entire object, this string
                      should contain a valid JSON/Go field access statement, such as desiredState.manifest.containers[2].
                      For example, if the object reference is to a container within a pod, this would take on a value like:
                      "spec.containers{name}" (where "name" refers to the name of the container that triggered
                      the event) or if no container name is specified "spec.containers[2]" (container with
                      index 2 in this pod). This syntax is chosen only to have some well-defined way of
                      referencing a part of an object.
                    type: string
                  kind:
                    description: |-
                      Kind of the referent.
                      More info: https://git.k8s.io/community/contributors/devel/sig-architecture/api-conventions.md#types-kinds
                    type: string
                  name:
                    description: |-
                      Name of the referent.
                      More info: https://kubernetes.io/docs/concepts/overview/working-with-objects/names/#names
                    type: string
                  namespace:
                    description: |-
                      Namespace of the referent.
                      More info: https://kubernetes.io/docs/concepts/overview/working-with-objects/namespaces/
                    type: string
                  resourceVersion:
                    description: |-
                      Specific resourceVersion to which this reference is made, if any.
                      More info: https://git.k8s.io/community/contributors/devel/sig-architecture/api-conventions.md#concurrency-control-and-consistency
                    type: string
                  uid:
                    description: |-
                      UID of the referent.
                      More info: https://kubernetes.io/docs/concepts/overview/working-with-objects/names/#uids
                    type: string
                type: object
                x-kubernetes-map-type: atomic
              ready:
                description: Ready is true when the provider resource is ready.
                type: boolean
              vmUUID:
                description: The Nutanix VM's UUID
                type: string
            type: object
        type: object
    served: true
    storage: true
    subresources:
      status: {}<|MERGE_RESOLUTION|>--- conflicted
+++ resolved
@@ -156,13 +156,8 @@
                 - message: '''name'' must be set when type is ''name'', and forbidden
                     otherwise'
                   rule: 'self.type == ''name'' ? has(self.name) : !has(self.name)'
-<<<<<<< HEAD
-                - message: '''uuid'' configuration is required when type is ''uuid'',
-                    and forbidden otherwise'
-=======
                 - message: '''uuid'' must be set when type is ''uuid'', and forbidden
                     otherwise'
->>>>>>> cfd7cff9
                   rule: 'self.type == ''uuid'' ? has(self.uuid) && self.uuid.contains(''-'')
                     : !has(self.uuid)'
               dataDisks:
@@ -200,13 +195,8 @@
                       - message: '''name'' must be set when type is ''name'', and
                           forbidden otherwise'
                         rule: 'self.type == ''name'' ? has(self.name) : !has(self.name)'
-<<<<<<< HEAD
-                      - message: '''uuid'' configuration is required when type is
-                          ''uuid'', and forbidden otherwise'
-=======
                       - message: '''uuid'' must be set when type is ''uuid'', and
                           forbidden otherwise'
->>>>>>> cfd7cff9
                         rule: 'self.type == ''uuid'' ? has(self.uuid) && self.uuid.contains(''-'')
                           : !has(self.uuid)'
                     deviceProperties:
@@ -301,13 +291,8 @@
                           - message: '''name'' must be set when type is ''name'',
                               and forbidden otherwise'
                             rule: 'self.type == ''name'' ? has(self.name) : !has(self.name)'
-<<<<<<< HEAD
-                          - message: '''uuid'' configuration is required when type
-                              is ''uuid'', and forbidden otherwise'
-=======
                           - message: '''uuid'' must be set when type is ''uuid'',
                               and forbidden otherwise'
->>>>>>> cfd7cff9
                             rule: 'self.type == ''uuid'' ? has(self.uuid) && self.uuid.contains(''-'')
                               : !has(self.uuid)'
                       required:
@@ -367,13 +352,8 @@
                 - message: '''name'' must be set when type is ''name'', and forbidden
                     otherwise'
                   rule: 'self.type == ''name'' ? has(self.name) : !has(self.name)'
-<<<<<<< HEAD
-                - message: '''uuid'' configuration is required when type is ''uuid'',
-                    and forbidden otherwise'
-=======
                 - message: '''uuid'' must be set when type is ''uuid'', and forbidden
                     otherwise'
->>>>>>> cfd7cff9
                   rule: 'self.type == ''uuid'' ? has(self.uuid) && self.uuid.contains(''-'')
                     : !has(self.uuid)'
               imageLookup:
@@ -439,13 +419,8 @@
                 - message: '''name'' must be set when type is ''name'', and forbidden
                     otherwise'
                   rule: 'self.type == ''name'' ? has(self.name) : !has(self.name)'
-<<<<<<< HEAD
-                - message: '''uuid'' configuration is required when type is ''uuid'',
-                    and forbidden otherwise'
-=======
                 - message: '''uuid'' must be set when type is ''uuid'', and forbidden
                     otherwise'
->>>>>>> cfd7cff9
                   rule: 'self.type == ''uuid'' ? has(self.uuid) && self.uuid.contains(''-'')
                     : !has(self.uuid)'
               providerID:
@@ -484,18 +459,10 @@
                   - message: '''name'' must be set when type is ''name'', and forbidden
                       otherwise'
                     rule: 'self.type == ''name'' ? has(self.name) : !has(self.name)'
-<<<<<<< HEAD
-                  - message: '''uuid'' configuration is required when type is ''uuid'',
-                      and forbidden otherwise'
-                    rule: 'self.type == ''uuid'' ? has(self.uuid) && self.uuid.contains(''-'')
-                      : !has(self.uuid)'
-                maxItems: 32
-=======
                   - message: '''uuid'' must be set when type is ''uuid'', and forbidden
                       otherwise'
                     rule: 'self.type == ''uuid'' ? has(self.uuid) && self.uuid.contains(''-'')
                       : !has(self.uuid)'
->>>>>>> cfd7cff9
                 type: array
               systemDiskSize:
                 anyOf:
