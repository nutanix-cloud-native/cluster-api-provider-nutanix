--- conflicted
+++ resolved
@@ -145,12 +145,9 @@
           - sourcePath: "../data/infrastructure-nutanix/v1beta1/cluster-template-no-nmt.yaml"
           - sourcePath: "../data/infrastructure-nutanix/v1beta1/cluster-template-project.yaml"
           - sourcePath: "../data/infrastructure-nutanix/v1beta1/cluster-template-ccm.yaml"
-<<<<<<< HEAD
           - sourcePath: "../data/infrastructure-nutanix/v1beta1/cluster-template-upgrades.yaml"
-=======
           - sourcePath: "../data/infrastructure-nutanix/v1beta1/cluster-template-md-remediation.yaml"
           - sourcePath: "../data/infrastructure-nutanix/v1beta1/cluster-template-kcp-remediation.yaml"
->>>>>>> 6807399b
 
 variables:
   # Default variables for the e2e test; those values could be overridden via env variables, thus
