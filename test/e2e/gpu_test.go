--- conflicted
+++ resolved
@@ -99,12 +99,7 @@
 			testHelper.verifyFailureMessageOnClusterMachines(ctx, verifyFailureMessageOnClusterMachinesParams{
 				clusterName:            clusterName,
 				namespace:              namespace,
-<<<<<<< HEAD
-				expectedFailureMessage: "no available GPU found",
-=======
-				expectedPhase:          "Failed",
 				expectedFailureMessage: "no available GPUs found",
->>>>>>> a1f4f90d
 				bootstrapClusterProxy:  bootstrapClusterProxy,
 			})
 		})
@@ -255,12 +250,7 @@
 			testHelper.verifyFailureMessageOnClusterMachines(ctx, verifyFailureMessageOnClusterMachinesParams{
 				clusterName:            clusterName,
 				namespace:              namespace,
-<<<<<<< HEAD
-				expectedFailureMessage: "no available GPU found",
-=======
-				expectedPhase:          "Failed",
 				expectedFailureMessage: "no available GPUs found",
->>>>>>> a1f4f90d
 				bootstrapClusterProxy:  bootstrapClusterProxy,
 			})
 		})
