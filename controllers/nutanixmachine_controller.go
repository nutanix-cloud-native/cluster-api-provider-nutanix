--- conflicted
+++ resolved
@@ -771,7 +771,6 @@
 	ctx := rctx.Context
 	log := ctrl.LoggerFrom(ctx)
 	vmName := rctx.Machine.Name
-	v3Client := rctx.NutanixClient
 	convergedClient := rctx.ConvergedClient
 
 	// Check if the VM already exists
@@ -844,11 +843,7 @@
 
 	// TODO fix
 	// Get GPU list
-<<<<<<< HEAD
-	_, err = GetGPUList(ctx, v3Client, rctx.NutanixMachine.Spec.GPUs, peUUID)
-=======
-	gpuList, err := GetGPUList(ctx, convergedClient, rctx.NutanixMachine.Spec.GPUs, peUUID)
->>>>>>> c21890f3
+	_, err = GetGPUList(ctx, convergedClient, rctx.NutanixMachine.Spec.GPUs, peUUID)
 	if err != nil {
 		errorMsg := fmt.Errorf("failed to get the GPU list to create the VM %s. %v", vmName, err)
 		rctx.SetFailureStatus(createErrorFailureReason, errorMsg)
@@ -856,17 +851,7 @@
 	}
 	// vm.Gpus = gpuList
 
-<<<<<<< HEAD
 	disks, cdRoms, err := getDiskList(rctx, peUUID)
-=======
-	// TODO: delete when this part will be migrated to use the v4Converged client
-	v3GpuList := make([]*prismclientv3.VMGpu, len(gpuList))
-	for i, gpu := range gpuList {
-		v3GpuList[i] = v4GpuToV3Gpu(gpu)
-	}
-
-	diskList, err := getDiskList(rctx, peUUID)
->>>>>>> c21890f3
 	if err != nil {
 		errorMsg := fmt.Errorf("failed to get the disk list to create the VM %s. %v", vmName, err)
 		rctx.SetFailureStatus(createErrorFailureReason, errorMsg)
@@ -875,27 +860,7 @@
 	vm.Disks = disks
 	vm.CdRoms = cdRoms
 
-<<<<<<< HEAD
 	if err := r.addGuestCustomizationToVM(rctx, vm); err != nil {
-=======
-	memorySizeMib := GetMibValueOfQuantity(rctx.NutanixMachine.Spec.MemorySize)
-	vmSpec.Resources = &prismclientv3.VMResources{
-		PowerState:            ptr.To("ON"),
-		HardwareClockTimezone: ptr.To("UTC"),
-		NumVcpusPerSocket:     ptr.To(int64(rctx.NutanixMachine.Spec.VCPUsPerSocket)),
-		NumSockets:            ptr.To(int64(rctx.NutanixMachine.Spec.VCPUSockets)),
-		MemorySizeMib:         ptr.To(memorySizeMib),
-		NicList:               nicList,
-		DiskList:              diskList,
-		GpuList:               v3GpuList,
-	}
-	vmSpec.ClusterReference = &prismclientv3.Reference{
-		Kind: ptr.To("cluster"),
-		UUID: ptr.To(peUUID),
-	}
-
-	if err := r.addGuestCustomizationToVM(rctx, vmSpec); err != nil {
->>>>>>> c21890f3
 		errorMsg := fmt.Errorf("error occurred while adding guest customization to vm spec: %v", err)
 		rctx.SetFailureStatus(createErrorFailureReason, errorMsg)
 		return nil, err
