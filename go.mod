module github.com/nutanix-cloud-native/cluster-api-provider-nutanix

go 1.24.0

toolchain go1.24.4

require (
	github.com/blang/semver v3.5.1+incompatible
	github.com/blang/semver/v4 v4.0.0
	github.com/go-logr/logr v1.4.3
	github.com/google/go-cmp v0.7.0
	github.com/google/uuid v1.6.0
	github.com/nutanix-cloud-native/prism-go-client v0.5.0
	github.com/nutanix/ntnx-api-golang-clients/volumes-go-client/v4 v4.1.1
	github.com/onsi/ginkgo/v2 v2.23.4
	github.com/onsi/gomega v1.38.0
	github.com/pkg/errors v0.9.1
	github.com/spf13/pflag v1.0.7
	github.com/stretchr/testify v1.10.0
	go.uber.org/mock v0.6.0
	go.uber.org/zap v1.27.0
<<<<<<< HEAD
	golang.org/x/crypto v0.40.0 // indirect; CVE fixes for https://avd.aquasec.com/nvd/cve-2025-22869
	golang.org/x/time v0.9.0
	k8s.io/api v0.34.1
	k8s.io/apiextensions-apiserver v0.34.1
	k8s.io/apimachinery v0.34.1
	k8s.io/client-go v0.34.1
=======
	golang.org/x/crypto v0.41.0 // indirect; CVE fixes for https://avd.aquasec.com/nvd/cve-2025-22869
	golang.org/x/time v0.8.0
	k8s.io/api v0.32.3
	k8s.io/apiextensions-apiserver v0.32.3
	k8s.io/apimachinery v0.32.3
	k8s.io/client-go v0.32.3
>>>>>>> a1f4f90d
	k8s.io/klog/v2 v2.130.1
	k8s.io/utils v0.0.0-20250604170112-4c0f3b243397
	sigs.k8s.io/cluster-api v1.11.1
	sigs.k8s.io/cluster-api/test v1.11.1
	sigs.k8s.io/controller-runtime v0.22.1
	sigs.k8s.io/kind v0.30.0
	sigs.k8s.io/kustomize/api v0.13.5-0.20230601165947-6ce0bf390ce3
	sigs.k8s.io/kustomize/kyaml v0.14.3-0.20230601165947-6ce0bf390ce3
)

require (
	github.com/nutanix/ntnx-api-golang-clients/clustermgmt-go-client/v4 v4.1.1
	github.com/nutanix/ntnx-api-golang-clients/networking-go-client/v4 v4.1.1
	github.com/nutanix/ntnx-api-golang-clients/prism-go-client/v4 v4.1.1
	github.com/nutanix/ntnx-api-golang-clients/vmm-go-client/v4 v4.1.1
)

require (
	al.essio.dev/pkg/shellescape v1.5.1 // indirect
	cel.dev/expr v0.24.0 // indirect
	github.com/BurntSushi/toml v1.4.0 // indirect
	github.com/MakeNowJust/heredoc v1.0.0 // indirect
	github.com/Microsoft/go-winio v0.5.0 // indirect
	github.com/NYTimes/gziphandler v1.1.1 // indirect
	github.com/PaesslerAG/gval v1.0.0 // indirect
	github.com/PaesslerAG/jsonpath v0.1.1 // indirect
	github.com/ProtonMail/go-crypto v0.0.0-20230217124315-7d5c6f04bbb8 // indirect
	github.com/adrg/xdg v0.5.3 // indirect
	github.com/antlr4-go/antlr/v4 v4.13.0 // indirect
	github.com/asaskevich/govalidator v0.0.0-20230301143203-a9d515a09cc2 // indirect
	github.com/beorn7/perks v1.0.1 // indirect
	github.com/cenkalti/backoff/v4 v4.3.0 // indirect
	github.com/cespare/xxhash/v2 v2.3.0 // indirect
	github.com/cloudflare/circl v1.6.1 // indirect
	github.com/containerd/errdefs v1.0.0 // indirect
	github.com/containerd/errdefs/pkg v0.3.0 // indirect
	github.com/davecgh/go-spew v1.1.2-0.20180830191138-d8f796af33cc // indirect
	github.com/distribution/reference v0.6.0 // indirect
	github.com/docker/docker v28.3.3+incompatible // indirect
	github.com/docker/go-connections v0.5.0 // indirect
	github.com/docker/go-units v0.4.0 // indirect
	github.com/drone/envsubst/v2 v2.0.0-20210730161058-179042472c46 // indirect
	github.com/emicklei/go-restful/v3 v3.12.2 // indirect
	github.com/evanphx/json-patch v5.7.0+incompatible // indirect
	github.com/evanphx/json-patch/v5 v5.9.11 // indirect
	github.com/fatih/color v1.18.0 // indirect
	github.com/felixge/httpsnoop v1.0.4 // indirect
	github.com/fsnotify/fsnotify v1.9.0 // indirect
	github.com/fxamacker/cbor/v2 v2.9.0 // indirect
	github.com/go-errors/errors v1.4.2 // indirect
	github.com/go-logr/stdr v1.2.2 // indirect
	github.com/go-logr/zapr v1.3.0 // indirect
	github.com/go-openapi/analysis v0.23.0 // indirect
	github.com/go-openapi/errors v0.22.0 // indirect
	github.com/go-openapi/jsonpointer v0.21.0 // indirect
	github.com/go-openapi/jsonreference v0.21.0 // indirect
	github.com/go-openapi/loads v0.22.0 // indirect
	github.com/go-openapi/spec v0.21.0 // indirect
	github.com/go-openapi/strfmt v0.23.0 // indirect
	github.com/go-openapi/swag v0.23.0 // indirect
	github.com/go-openapi/validate v0.24.0 // indirect
	github.com/go-task/slim-sprig/v3 v3.0.0 // indirect
	github.com/go-viper/mapstructure/v2 v2.4.0 // indirect
	github.com/gobuffalo/flect v1.0.3 // indirect
	github.com/gogo/protobuf v1.3.2 // indirect
	github.com/google/btree v1.1.3 // indirect
	github.com/google/cel-go v0.26.0 // indirect
	github.com/google/gnostic-models v0.7.0 // indirect
	github.com/google/go-github/v53 v53.2.0 // indirect
	github.com/google/go-querystring v1.1.0 // indirect
	github.com/google/pprof v0.0.0-20250403155104-27863c87afa6 // indirect
	github.com/google/shlex v0.0.0-20191202100458-e7afc7fbc510 // indirect
	github.com/grpc-ecosystem/grpc-gateway/v2 v2.26.3 // indirect
	github.com/hashicorp/go-cleanhttp v0.5.2 // indirect
<<<<<<< HEAD
	github.com/hashicorp/go-retryablehttp v0.7.1 // indirect
=======
	github.com/hashicorp/go-retryablehttp v0.7.7 // indirect
	github.com/huandu/xstrings v1.5.0 // indirect
>>>>>>> a1f4f90d
	github.com/imdario/mergo v0.3.13 // indirect
	github.com/inconshreveable/mousetrap v1.1.0 // indirect
	github.com/josharian/intern v1.0.0 // indirect
	github.com/json-iterator/go v1.1.12 // indirect
	github.com/kylelemons/godebug v1.1.0 // indirect
	github.com/mailru/easyjson v0.7.7 // indirect
	github.com/mattn/go-colorable v0.1.13 // indirect
	github.com/mattn/go-isatty v0.0.20 // indirect
	github.com/mattn/go-runewidth v0.0.14 // indirect
	github.com/mitchellh/mapstructure v1.5.0 // indirect
	github.com/moby/docker-image-spec v1.3.1 // indirect
	github.com/moby/sys/sequential v0.6.0 // indirect
	github.com/modern-go/concurrent v0.0.0-20180306012644-bacd9c7ef1dd // indirect
	github.com/modern-go/reflect2 v1.0.3-0.20250322232337-35a7c28c31ee // indirect
	github.com/monochromegane/go-gitignore v0.0.0-20200626010858-205db1a8cc00 // indirect
	github.com/munnerz/goautoneg v0.0.0-20191010083416-a7dc8b61c822 // indirect
	github.com/oklog/ulid v1.3.1 // indirect
	github.com/olekukonko/tablewriter v0.0.5 // indirect
	github.com/opencontainers/go-digest v1.0.0 // indirect
	github.com/opencontainers/image-spec v1.0.2 // indirect
	github.com/pelletier/go-toml v1.9.5 // indirect
	github.com/pelletier/go-toml/v2 v2.2.3 // indirect
	github.com/pmezard/go-difflib v1.0.1-0.20181226105442-5d4384ee4fb2 // indirect
	github.com/prometheus/client_golang v1.22.0 // indirect
	github.com/prometheus/client_model v0.6.1 // indirect
	github.com/prometheus/common v0.62.0 // indirect
	github.com/prometheus/procfs v0.15.1 // indirect
	github.com/rivo/uniseg v0.4.2 // indirect
	github.com/sagikazarmark/locafero v0.7.0 // indirect
	github.com/sirupsen/logrus v1.9.3 // indirect
	github.com/sourcegraph/conc v0.3.0 // indirect
	github.com/spf13/afero v1.12.0 // indirect
	github.com/spf13/cast v1.7.1 // indirect
	github.com/spf13/cobra v1.9.1 // indirect
	github.com/spf13/viper v1.20.1 // indirect
	github.com/stoewer/go-strcase v1.3.0 // indirect
	github.com/subosito/gotenv v1.6.0 // indirect
	github.com/x448/float16 v0.8.4 // indirect
	github.com/xlab/treeprint v1.2.0 // indirect
	go.mongodb.org/mongo-driver v1.14.0 // indirect
	go.opentelemetry.io/auto/sdk v1.1.0 // indirect
	go.opentelemetry.io/contrib/instrumentation/net/http/otelhttp v0.58.0 // indirect
	go.opentelemetry.io/otel v1.35.0 // indirect
	go.opentelemetry.io/otel/exporters/otlp/otlptrace v1.34.0 // indirect
	go.opentelemetry.io/otel/exporters/otlp/otlptrace/otlptracegrpc v1.34.0 // indirect
	go.opentelemetry.io/otel/metric v1.35.0 // indirect
	go.opentelemetry.io/otel/sdk v1.34.0 // indirect
	go.opentelemetry.io/otel/trace v1.35.0 // indirect
	go.opentelemetry.io/proto/otlp v1.5.0 // indirect
	go.starlark.net v0.0.0-20230525235612-a134d8f9ddca // indirect
	go.uber.org/automaxprocs v1.6.0 // indirect
	go.uber.org/multierr v1.11.0 // indirect
	go.yaml.in/yaml/v2 v2.4.2 // indirect
	go.yaml.in/yaml/v3 v3.0.4 // indirect
	golang.org/x/exp v0.0.0-20240719175910-8a7402abbf56 // indirect
<<<<<<< HEAD
	golang.org/x/net v0.42.0 // indirect
	golang.org/x/oauth2 v0.30.0 // indirect
	golang.org/x/sync v0.16.0 // indirect
	golang.org/x/sys v0.34.0 // indirect
	golang.org/x/term v0.33.0 // indirect
	golang.org/x/text v0.27.0 // indirect
	golang.org/x/tools v0.34.0 // indirect
=======
	golang.org/x/net v0.43.0 // indirect
	golang.org/x/oauth2 v0.28.0 // indirect
	golang.org/x/sync v0.16.0 // indirect
	golang.org/x/sys v0.35.0 // indirect
	golang.org/x/term v0.34.0 // indirect
	golang.org/x/text v0.28.0 // indirect
	golang.org/x/tools v0.36.0 // indirect
>>>>>>> a1f4f90d
	gomodules.xyz/jsonpatch/v2 v2.5.0 // indirect
	google.golang.org/genproto/googleapis/api v0.0.0-20250303144028-a0af3efb3deb // indirect
	google.golang.org/genproto/googleapis/rpc v0.0.0-20250303144028-a0af3efb3deb // indirect
	google.golang.org/grpc v1.72.1 // indirect
	google.golang.org/protobuf v1.36.6 // indirect
	gopkg.in/evanphx/json-patch.v4 v4.12.0 // indirect
	gopkg.in/inf.v0 v0.9.1 // indirect
	gopkg.in/yaml.v2 v2.4.0 // indirect
	gopkg.in/yaml.v3 v3.0.1 // indirect
	k8s.io/apiserver v0.34.1 // indirect
	k8s.io/cluster-bootstrap v0.33.3 // indirect
	k8s.io/component-base v0.34.1 // indirect
	k8s.io/kube-openapi v0.0.0-20250710124328-f3f2b991d03b // indirect
	sigs.k8s.io/apiserver-network-proxy/konnectivity-client v0.31.2 // indirect
	sigs.k8s.io/json v0.0.0-20241014173422-cfa47c3a1cc8 // indirect
	sigs.k8s.io/randfill v1.0.0 // indirect
	sigs.k8s.io/structured-merge-diff/v6 v6.3.0 // indirect
	sigs.k8s.io/yaml v1.6.0 // indirect
)

replace (
	github.com/nutanix-cloud-native/prism-go-client => github.com/nutanix-cloud-native/prism-go-client v0.5.2-0.20251023040331-ea5df46774dd
	// CVE fixes for https://avd.aquasec.com/nvd/2024/cve-2024-45338
	golang.org/x/net => golang.org/x/net v0.33.0
	sigs.k8s.io/kind v0.20.0 => sigs.k8s.io/kind v0.22.0
)<|MERGE_RESOLUTION|>--- conflicted
+++ resolved
@@ -19,21 +19,12 @@
 	github.com/stretchr/testify v1.10.0
 	go.uber.org/mock v0.6.0
 	go.uber.org/zap v1.27.0
-<<<<<<< HEAD
 	golang.org/x/crypto v0.40.0 // indirect; CVE fixes for https://avd.aquasec.com/nvd/cve-2025-22869
 	golang.org/x/time v0.9.0
 	k8s.io/api v0.34.1
 	k8s.io/apiextensions-apiserver v0.34.1
 	k8s.io/apimachinery v0.34.1
 	k8s.io/client-go v0.34.1
-=======
-	golang.org/x/crypto v0.41.0 // indirect; CVE fixes for https://avd.aquasec.com/nvd/cve-2025-22869
-	golang.org/x/time v0.8.0
-	k8s.io/api v0.32.3
-	k8s.io/apiextensions-apiserver v0.32.3
-	k8s.io/apimachinery v0.32.3
-	k8s.io/client-go v0.32.3
->>>>>>> a1f4f90d
 	k8s.io/klog/v2 v2.130.1
 	k8s.io/utils v0.0.0-20250604170112-4c0f3b243397
 	sigs.k8s.io/cluster-api v1.11.1
@@ -108,12 +99,7 @@
 	github.com/google/shlex v0.0.0-20191202100458-e7afc7fbc510 // indirect
 	github.com/grpc-ecosystem/grpc-gateway/v2 v2.26.3 // indirect
 	github.com/hashicorp/go-cleanhttp v0.5.2 // indirect
-<<<<<<< HEAD
 	github.com/hashicorp/go-retryablehttp v0.7.1 // indirect
-=======
-	github.com/hashicorp/go-retryablehttp v0.7.7 // indirect
-	github.com/huandu/xstrings v1.5.0 // indirect
->>>>>>> a1f4f90d
 	github.com/imdario/mergo v0.3.13 // indirect
 	github.com/inconshreveable/mousetrap v1.1.0 // indirect
 	github.com/josharian/intern v1.0.0 // indirect
@@ -169,7 +155,6 @@
 	go.yaml.in/yaml/v2 v2.4.2 // indirect
 	go.yaml.in/yaml/v3 v3.0.4 // indirect
 	golang.org/x/exp v0.0.0-20240719175910-8a7402abbf56 // indirect
-<<<<<<< HEAD
 	golang.org/x/net v0.42.0 // indirect
 	golang.org/x/oauth2 v0.30.0 // indirect
 	golang.org/x/sync v0.16.0 // indirect
@@ -177,15 +162,6 @@
 	golang.org/x/term v0.33.0 // indirect
 	golang.org/x/text v0.27.0 // indirect
 	golang.org/x/tools v0.34.0 // indirect
-=======
-	golang.org/x/net v0.43.0 // indirect
-	golang.org/x/oauth2 v0.28.0 // indirect
-	golang.org/x/sync v0.16.0 // indirect
-	golang.org/x/sys v0.35.0 // indirect
-	golang.org/x/term v0.34.0 // indirect
-	golang.org/x/text v0.28.0 // indirect
-	golang.org/x/tools v0.36.0 // indirect
->>>>>>> a1f4f90d
 	gomodules.xyz/jsonpatch/v2 v2.5.0 // indirect
 	google.golang.org/genproto/googleapis/api v0.0.0-20250303144028-a0af3efb3deb // indirect
 	google.golang.org/genproto/googleapis/rpc v0.0.0-20250303144028-a0af3efb3deb // indirect
