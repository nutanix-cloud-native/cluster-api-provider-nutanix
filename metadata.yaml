--- conflicted
+++ resolved
@@ -16,15 +16,11 @@
     minor: 3
     contract: v1beta1
   - major: 0
-<<<<<<< HEAD
-    minor: 0
-    contract: v1beta1
-  - major: 0
-    minor: 0
-=======
     minor: 4
     contract: v1beta1
   - major: 0
     minor: 5
->>>>>>> b5eb0dd5
+    contract: v1beta1
+  - major: 0
+    minor: 0
     contract: v1beta1