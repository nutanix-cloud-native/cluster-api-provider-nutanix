# Image URL to use all building/pushing image targets
IMG ?= ghcr.io/nutanix-cloud-native/cluster-api-provider-nutanix/controller:latest

# Extract base and tag from IMG
IMG_REPO ?= $(word 1,$(subst :, ,${IMG}))
IMG_TAG ?= $(word 2,$(subst :, ,${IMG}))
LOCAL_PROVIDER_VERSION ?= ${IMG_TAG}
ifeq (${IMG_TAG},)
IMG_TAG := latest
endif

ifeq (${LOCAL_PROVIDER_VERSION},latest)
LOCAL_PROVIDER_VERSION := v0.0.0
endif

# PLATFORMS is a list of platforms to build for.
PLATFORMS ?= linux/amd64,linux/arm64,linux/arm
PLATFORMS_E2E ?= linux/amd64

# KIND_CLUSTER_NAME is the name of the kind cluster to use.
KIND_CLUSTER_NAME ?= capi-test

# ENVTEST_K8S_VERSION refers to the version of kubebuilder assets to be downloaded by envtest binary.
ENVTEST_K8S_VERSION = 1.23

#
# Directories.
#
# Full directory of where the Makefile resides
ROOT_DIR:=$(shell dirname $(realpath $(firstword $(MAKEFILE_LIST))))
REPO_ROOT := $(shell git rev-parse --show-toplevel)
EXP_DIR := exp
BIN_DIR := bin
TEST_DIR := test
E2E_DIR ?= ${REPO_ROOT}/test/e2e
TOOLS_DIR := $(REPO_ROOT)/hack/tools
TOOLS_BIN_DIR := $(abspath $(TOOLS_DIR)/$(BIN_DIR))
E2E_FRAMEWORK_DIR := $(TEST_DIR)/framework
CAPD_DIR := $(TEST_DIR)/infrastructure/docker
GO_INSTALL := $(REPO_ROOT)/scripts/go_install.sh
NUTANIX_E2E_TEMPLATES := ${E2E_DIR}/data/infrastructure-nutanix

export PATH := $(abspath $(TOOLS_BIN_DIR)):$(PATH)

# CNI paths for e2e tests
CNI_PATH_CALICO ?= "${E2E_DIR}/data/cni/calico/calico.yaml"

#
# Binaries.
#
# Note: Need to use abspath so we can invoke these from subdirectories
KO_VER := v0.11.2
KO_BIN := ko
KO := $(abspath $(TOOLS_BIN_DIR)/$(KO_BIN)-$(KO_VER))
KO_PKG := github.com/google/ko

KUSTOMIZE_BIN := kustomize
KUSTOMIZE_VER := v4.5.4
KUSTOMIZE := $(abspath $(TOOLS_BIN_DIR)/$(KUSTOMIZE_BIN)-$(KUSTOMIZE_VER))
KUSTOMIZE_PKG := sigs.k8s.io/kustomize/kustomize/v4

GINGKO_VER := v1.16.5
GINKGO_BIN := ginkgo
GINKGO := $(abspath $(TOOLS_BIN_DIR)/$(GINKGO_BIN)-$(GINGKO_VER))
GINKGO_PKG := github.com/onsi/ginkgo/ginkgo

SETUP_ENVTEST_VER := latest
SETUP_ENVTEST_BIN := setup-envtest
SETUP_ENVTEST := $(abspath $(TOOLS_BIN_DIR)/$(SETUP_ENVTEST_BIN)-$(SETUP_ENVTEST_VER))
SETUP_ENVTEST_PKG := sigs.k8s.io/controller-runtime/tools/setup-envtest

CONTROLLER_GEN_VER := v0.8.0
CONTROLLER_GEN_BIN := controller-gen
CONTROLLER_GEN := $(abspath $(TOOLS_BIN_DIR)/$(CONTROLLER_GEN_BIN)-$(CONTROLLER_GEN_VER))
CONTROLLER_GEN_PKG := sigs.k8s.io/controller-tools/cmd/controller-gen

GOTESTSUM_VER := v1.6.4
GOTESTSUM_BIN := gotestsum
GOTESTSUM := $(abspath $(TOOLS_BIN_DIR)/$(GOTESTSUM_BIN)-$(GOTESTSUM_VER))
GOTESTSUM_PKG := gotest.tools/gotestsum

CONVERSION_GEN_VER := v0.23.6
CONVERSION_GEN_BIN := conversion-gen
# We are intentionally using the binary without version suffix, to avoid the version
# in generated files.
CONVERSION_GEN := $(abspath $(TOOLS_BIN_DIR)/$(CONVERSION_GEN_BIN))
CONVERSION_GEN_PKG := k8s.io/code-generator/cmd/conversion-gen

ENVSUBST_VER := v2.0.0-20210730161058-179042472c46
ENVSUBST_BIN := envsubst
ENVSUBST := $(abspath $(TOOLS_BIN_DIR)/$(ENVSUBST_BIN)-$(ENVSUBST_VER))
ENVSUBST_PKG := github.com/drone/envsubst/v2/cmd/envsubst

GO_APIDIFF_VER := v0.1.0
GO_APIDIFF_BIN := go-apidiff
GO_APIDIFF := $(abspath $(TOOLS_BIN_DIR)/$(GO_APIDIFF_BIN)-$(GO_APIDIFF_VER))
GO_APIDIFF_PKG := github.com/joelanford/go-apidiff

KPROMO_VER := v3.3.0-beta.3
KPROMO_BIN := kpromo
KPROMO :=  $(abspath $(TOOLS_BIN_DIR)/$(KPROMO_BIN)-$(KPROMO_VER))
KPROMO_PKG := sigs.k8s.io/promo-tools/v3/cmd/kpromo

CONVERSION_VERIFIER_BIN := conversion-verifier
CONVERSION_VERIFIER := $(abspath $(TOOLS_BIN_DIR)/$(CONVERSION_VERIFIER_BIN))

TILT_PREPARE_BIN := tilt-prepare
TILT_PREPARE := $(abspath $(TOOLS_BIN_DIR)/$(TILT_PREPARE_BIN))

GOLANGCI_LINT_VER := v1.44.0
GOLANGCI_LINT_BIN := golangci-lint
GOLANGCI_LINT := $(abspath $(TOOLS_BIN_DIR)/$(GOLANGCI_LINT_BIN))
GOLANGCI_LINT_PKG := github.com/golangci/golangci-lint/cmd/golangci-lint

# CRD_OPTIONS define options to add to the CONTROLLER_GEN
CRD_OPTIONS ?= "crd:crdVersions=v1"

# Get the currently used golang install path (in GOPATH/bin, unless GOBIN is set)
ifeq (,$(shell go env GOBIN))
GOBIN=$(shell go env GOPATH)/bin
else
GOBIN=$(shell go env GOBIN)
endif

# Setting SHELL to bash allows bash commands to be executed by recipes.
# This is a requirement for 'setup-envtest.sh' in the test target.
# Options are set to exit when a recipe line exits non-zero or a piped command fails.
SHELL = /usr/bin/env bash -o pipefail
.SHELLFLAGS = -ec

GINKGO_FOCUS ?= "\\[PR-Blocking\\]"
# GINKGO_FOCUS ?= "\\[health-remediation\\]"
GINKGO_SKIP ?=
GINKGO_NODES  ?= 1
E2E_CONF_FILE  ?= ${E2E_DIR}/config/nutanix.yaml
ARTIFACTS ?= ${REPO_ROOT}/_artifacts
SKIP_RESOURCE_CLEANUP ?= false
USE_EXISTING_CLUSTER ?= false
GINKGO_NOCOLOR ?= false
FLAVOR ?= e2e

TEST_NAMESPACE=capx-test-ns
TEST_CLUSTER_NAME=capx-cl-${USER}

# to set multiple ginkgo skip flags, if any
ifneq ($(strip $(GINKGO_SKIP)),)
_SKIP_ARGS := $(foreach arg,$(strip $(GINKGO_SKIP)),-skip="$(arg)")
endif
.PHONY: all
all: build

##@ General

# The help target prints out all targets with their descriptions organized
# beneath their categories. The categories are represented by '##@' and the
# target descriptions by '##'. The awk commands is responsible for reading the
# entire set of makefiles included in this invocation, looking for lines of the
# file as xyz: ## something, and then pretty-format the target and help. Then,
# if there's a line with ##@ something, that gets pretty-printed as a category.
# More info on the usage of ANSI control characters for terminal formatting:
# https://en.wikipedia.org/wiki/ANSI_escape_code#SGR_parameters
# More info on the awk command:
# http://linuxcommand.org/lc3_adv_awk.php

.PHONY: help
help: ## Display this help.
	@awk 'BEGIN {FS = ":.*##"; printf "\nUsage:\n  make \033[36m<target>\033[0m\n"} /^[a-zA-Z_0-9-]+:.*?##/ { printf "  \033[36m%-15s\033[0m %s\n", $$1, $$2 } /^##@/ { printf "\n\033[1m%s\033[0m\n", substr($$0, 5) } ' $(MAKEFILE_LIST)


##@ Development

.PHONY: manifests
manifests: controller-gen ## Generate WebhookConfiguration, ClusterRole and CustomResourceDefinition objects.
	$(CONTROLLER_GEN) $(CRD_OPTIONS) rbac:roleName=manager-role webhook paths="./..." output:crd:artifacts:config=config/crd/bases

.PHONY: generate
generate: controller-gen conversion-gen ## Generate code containing DeepCopy, DeepCopyInto, DeepCopyObject method implementations and API conversion implementations.
	$(CONTROLLER_GEN) object:headerFile="hack/boilerplate.go.txt" paths="./..."

	$(CONVERSION_GEN) \
	--input-dirs=./api/v1alpha4 \
	--input-dirs=./api/v1beta1 \
	--build-tag=ignore_autogenerated_core \
	--output-file-base=zz_generated.conversion \
	--go-header-file=./hack/boilerplate.go.txt

.PHONY: fmt
fmt: ## Run go fmt against code.
	go fmt ./...

.PHONY: vet
vet: ## Run go vet against code.
	go vet ./...

kind-create: ## Create a kind cluster and deploy the latest supported cluster API version
	kind create cluster --name=${KIND_CLUSTER_NAME}

kind-delete: ## Delete the kind cluster
	kind delete cluster --name=${KIND_CLUSTER_NAME}

##@ Build

.PHONY: build
build: generate fmt vet ## Build manager binary.
	go build -o bin/manager main.go

.PHONY: run
run: manifests generate fmt vet ## Run a controller from your host.
	go run ./main.go

.PHONY: docker-build
docker-build: $(KO) test-unittest ## Build docker image with the manager.
	KO_DOCKER_REPO=ko.local $(KO) build -B --platform=${PLATFORMS} -t ${IMG_TAG} -L .

.PHONY: docker-push
docker-push: $(KO) test-unittest ## Push docker image with the manager.
	KO_DOCKER_REPO=${IMG_REPO} $(KO) build --bare --platform=${PLATFORMS} -t ${IMG_TAG} .

.PHONY: docker-push-kind
docker-push-kind: $(KO) test-unittest ## Make docker image available to kind cluster.
	GOOS=linux GOARCH=${shell go env GOARCH} KO_DOCKER_REPO=ko.local ${KO} build -B -t ${IMG_TAG} -L .
	docker tag ko.local/cluster-api-provider-nutanix:${IMG_TAG} ${IMG}
	kind load docker-image --name ${KIND_CLUSTER_NAME} ${IMG}

##@ Deployment

ifndef ignore-not-found
  ignore-not-found = false
endif

.PHONY: install
install: manifests kustomize ## Install CRDs into the K8s cluster specified in ~/.kube/config.
	$(KUSTOMIZE) build config/crd | kubectl apply -f -

.PHONY: uninstall
uninstall: manifests kustomize ## Uninstall CRDs from the K8s cluster specified in ~/.kube/config. Call with ignore-not-found=true to ignore resource not found errors during deletion.
	$(KUSTOMIZE) build config/crd | kubectl delete --ignore-not-found=$(ignore-not-found) -f -

.PHONY: deploy
deploy: manifests kustomize prepare-local-clusterctl docker-push-kind ## Deploy controller to the K8s cluster specified in ~/.kube/config.
	clusterctl delete --infrastructure nutanix:${LOCAL_PROVIDER_VERSION} --include-crd || true
	clusterctl init --infrastructure nutanix:${LOCAL_PROVIDER_VERSION} -v 9
	# cd config/manager && $(KUSTOMIZE) edit set image controller=${IMG}
	# $(KUSTOMIZE) build config/default | kubectl apply -f -

.PHONY: undeploy
undeploy: ## Undeploy controller from the K8s cluster specified in ~/.kube/config. Call with ignore-not-found=true to ignore resource not found errors during deletion.
	$(KUSTOMIZE) build config/default | kubectl delete --ignore-not-found=$(ignore-not-found) -f -

##@ Templates

.PHONY: cluster-templates
cluster-templates: $(KUSTOMIZE) cluster-templates-v1beta1 cluster-templates-v1alpha4 ## Generate cluster templates for all versions

cluster-templates-v1alpha4: $(KUSTOMIZE) ## Generate cluster templates for v1alpha4
	$(KUSTOMIZE) build $(NUTANIX_E2E_TEMPLATES)/v1alpha4/cluster-template --load-restrictor LoadRestrictionsNone > $(NUTANIX_E2E_TEMPLATES)/v1alpha4/cluster-template.yaml

cluster-templates-v1beta1: $(KUSTOMIZE) ## Generate cluster templates for v1beta1
	$(KUSTOMIZE) build $(NUTANIX_E2E_TEMPLATES)/v1beta1/cluster-template --load-restrictor LoadRestrictionsNone > $(NUTANIX_E2E_TEMPLATES)/v1beta1/cluster-template.yaml 
	$(KUSTOMIZE) build $(NUTANIX_E2E_TEMPLATES)/v1beta1/cluster-template-no-secret --load-restrictor LoadRestrictionsNone > $(NUTANIX_E2E_TEMPLATES)/v1beta1/cluster-template-no-secret.yaml
	$(KUSTOMIZE) build $(NUTANIX_E2E_TEMPLATES)/v1beta1/cluster-template-no-credential-ref --load-restrictor LoadRestrictionsNone > $(NUTANIX_E2E_TEMPLATES)/v1beta1/cluster-template-no-credential-ref.yaml
	$(KUSTOMIZE) build $(NUTANIX_E2E_TEMPLATES)/v1beta1/cluster-template-additional-categories --load-restrictor LoadRestrictionsNone > $(NUTANIX_E2E_TEMPLATES)/v1beta1/cluster-template-additional-categories.yaml
	$(KUSTOMIZE) build $(NUTANIX_E2E_TEMPLATES)/v1beta1/cluster-template-no-nmt --load-restrictor LoadRestrictionsNone > $(NUTANIX_E2E_TEMPLATES)/v1beta1/cluster-template-no-nmt.yaml
	$(KUSTOMIZE) build $(NUTANIX_E2E_TEMPLATES)/v1beta1/cluster-template-project --load-restrictor LoadRestrictionsNone > $(NUTANIX_E2E_TEMPLATES)/v1beta1/cluster-template-project.yaml

##@ Testing

.PHONY: docker-build-e2e
docker-build-e2e: $(KO) ## Build docker image with the manager with e2e tag.
	KO_DOCKER_REPO=ko.local $(KO) build -B --platform=${PLATFORMS_E2E} -t e2e -L .
	docker tag ko.local/cluster-api-provider-nutanix:e2e ${IMG_REPO}:e2e

.PHONY: prepare-local-clusterctl
prepare-local-clusterctl: manifests kustomize  ## Prepare overide file for local clusterctl.
	mkdir -p ~/.cluster-api/overrides/infrastructure-nutanix/${LOCAL_PROVIDER_VERSION}
	cd config/manager && $(KUSTOMIZE) edit set image controller=${IMG}
	$(KUSTOMIZE) build config/default > ~/.cluster-api/overrides/infrastructure-nutanix/${LOCAL_PROVIDER_VERSION}/infrastructure-components.yaml
	cp ./metadata.yaml ~/.cluster-api/overrides/infrastructure-nutanix/${LOCAL_PROVIDER_VERSION}
	cp ./templates/cluster-template.yaml ~/.cluster-api/overrides/infrastructure-nutanix/${LOCAL_PROVIDER_VERSION}
	cp ./clusterctl.yaml ~/.cluster-api/clusterctl.yaml

.PHONY: test-unittest
test-unittest: manifests generate fmt vet setup-envtest ## Run unit tests.
	KUBEBUILDER_ASSETS="$(shell $(SETUP_ENVTEST) use $(ENVTEST_K8S_VERSION)  --arch=amd64 -p path)" go test ./... -coverprofile cover.out

.PHONY: test-clusterctl-create
test-clusterctl-create: ## Run the tests using clusterctl
	which clusterctl
	clusterctl version
	clusterctl config repositories | grep nutanix
	clusterctl generate cluster ${TEST_CLUSTER_NAME} -i nutanix:${LOCAL_PROVIDER_VERSION} --list-variables -v 10
	clusterctl generate cluster ${TEST_CLUSTER_NAME} -i nutanix:${LOCAL_PROVIDER_VERSION} --target-namespace ${TEST_NAMESPACE}  -v 10 > ./cluster.yaml
	kubectl create ns $(TEST_NAMESPACE) || true
	kubectl apply -f ./cluster.yaml -n $(TEST_NAMESPACE)

.PHONY: test-clusterctl-delete
test-clusterctl-delete: ## Delete clusterctl created cluster
	kubectl -n ${TEST_NAMESPACE} delete cluster ${TEST_CLUSTER_NAME}

.PHONY: test-kubectl-bootstrap
test-kubectl-bootstrap: ## Run kubectl queries to get all capx management/bootstrap related objects
	kubectl get ns
	kubectl get all --all-namespaces
	kubectl -n capx-system get all
	kubectl -n $(TEST_NAMESPACE) get Cluster,NutanixCluster,Machine,NutanixMachine,KubeAdmControlPlane,MachineHealthCheck,nodes
	kubectl -n capx-system get pod

.PHONY: test-kubectl-workload
test-kubectl-workload: ## Run kubectl queries to get all capx workload related objects
	kubectl -n $(TEST_NAMESPACE) get secret
	kubectl -n ${TEST_NAMESPACE} get secret ${TEST_CLUSTER_NAME}-kubeconfig -o json | jq -r .data.value | base64 --decode > ${TEST_CLUSTER_NAME}.workload.kubeconfig
	kubectl --kubeconfig ./${TEST_CLUSTER_NAME}.workload.kubeconfig get nodes,ns

.PHONY: test-e2e
test-e2e: docker-build-e2e $(GINKGO) cluster-templates ## Run the end-to-end tests
	mkdir -p $(ARTIFACTS)
	$(GINKGO) -v -trace -tags=e2e -focus="$(GINKGO_FOCUS)" $(_SKIP_ARGS) -nodes=$(GINKGO_NODES) --noColor=$(GINKGO_NOCOLOR) $(GINKGO_ARGS) ./test/e2e -- \
	    -e2e.artifacts-folder="$(ARTIFACTS)" \
	    -e2e.config="$(E2E_CONF_FILE)" \
	    -e2e.skip-resource-cleanup=$(SKIP_RESOURCE_CLEANUP) -e2e.use-existing-cluster=$(USE_EXISTING_CLUSTER)

<<<<<<< HEAD
.PHONY: print-capx-controller-logs
print-capx-controller-logs: ## logs the controller pod output with -f mode
	kubectl -n capx-system logs -f $(shell kubectl -n capx-system get pods | grep capx-controller | awk '{print $$1}') manager
=======
.PHONY: test-e2e-calico
test-e2e-calico:
	CNI=$(CNI_PATH_CALICO) $(MAKE) test-e2e

.PHONY: test-e2e-all-cni
test-e2e-all-cni: test-e2e test-e2e-calico

>>>>>>> 36d1e9cd

## --------------------------------------
## Hack / Tools
## --------------------------------------

##@ hack/tools:

.PHONY: $(CONTROLLER_GEN_BIN)
$(CONTROLLER_GEN_BIN): $(CONTROLLER_GEN) ## Build a local copy of controller-gen.

.PHONY: $(CONVERSION_GEN_BIN)
$(CONVERSION_GEN_BIN): $(CONVERSION_GEN) ## Build a local copy of conversion-gen.

.PHONY: $(CONVERSION_VERIFIER_BIN)
$(CONVERSION_VERIFIER_BIN): $(CONVERSION_VERIFIER) ## Build a local copy of conversion-verifier.

.PHONY: $(GOTESTSUM_BIN)
$(GOTESTSUM_BIN): $(GOTESTSUM) ## Build a local copy of gotestsum.

.PHONY: $(GO_APIDIFF_BIN)
$(GO_APIDIFF_BIN): $(GO_APIDIFF) ## Build a local copy of go-apidiff

.PHONY: $(ENVSUBST_BIN)
$(ENVSUBST_BIN): $(ENVSUBST) ## Build a local copy of envsubst.

.PHONY: $(KUSTOMIZE_BIN)
$(KUSTOMIZE_BIN): $(KUSTOMIZE) ## Build a local copy of kustomize.

.PHONY: $(SETUP_ENVTEST_BIN)
$(SETUP_ENVTEST_BIN): $(SETUP_ENVTEST) ## Build a local copy of setup-envtest.

.PHONY: $(KPROMO_BIN)
$(KPROMO_BIN): $(KPROMO) ## Build a local copy of kpromo

.PHONY: $(TILT_PREPARE_BIN)
$(TILT_PREPARE_BIN): $(TILT_PREPARE) ## Build a local copy of tilt-prepare.

.PHONY: $(GOLANGCI_LINT_BIN)
$(GOLANGCI_LINT_BIN): $(GOLANGCI_LINT) ## Build a local copy of golangci-lint

$(GINKGO): # Build ginkgo from tools folder.
	GOBIN=$(TOOLS_BIN_DIR) $(GO_INSTALL) $(GINKGO_PKG) $(GINKGO_BIN) $(GINGKO_VER)

$(KO): # Build ko from tools folder.
	GOBIN=$(TOOLS_BIN_DIR) $(GO_INSTALL) $(KO_PKG) $(KO_BIN) $(KO_VER)

$(KUSTOMIZE): # Build kustomize from tools folder.
	GOBIN=$(TOOLS_BIN_DIR) $(GO_INSTALL) $(KUSTOMIZE_PKG) $(KUSTOMIZE_BIN) $(KUSTOMIZE_VER)

.PHONY: $(KO_BIN)
$(KO_BIN): $(KO) ## Build a local copy of ko

.PHONY: $(GINKGO_BIN)
$(GINKGO_BIN): $(GINKGO) ## Build a local copy of ginkgo

.PHONY: $(KUSTOMIZE_BIN)
$(KUSTOMIZE_BIN): $(KUSTOMIZE) ## Build a local copy of kustomize

$(CONTROLLER_GEN): # Build controller-gen from tools folder.
	GOBIN=$(TOOLS_BIN_DIR) $(GO_INSTALL) $(CONTROLLER_GEN_PKG) $(CONTROLLER_GEN_BIN) $(CONTROLLER_GEN_VER)

## We are forcing a rebuilt of conversion-gen via PHONY so that we're always using an up-to-date version.
## We can't use a versioned name for the binary, because that would be reflected in generated files.
.PHONY: $(CONVERSION_GEN)
$(CONVERSION_GEN): # Build conversion-gen from tools folder.
	GOBIN=$(TOOLS_BIN_DIR) $(GO_INSTALL) $(CONVERSION_GEN_PKG) $(CONVERSION_GEN_BIN) $(CONVERSION_GEN_VER)

$(CONVERSION_VERIFIER): $(TOOLS_DIR)/go.mod # Build conversion-verifier from tools folder.
	cd $(TOOLS_DIR); go build -tags=tools -o $(BIN_DIR)/conversion-verifier sigs.k8s.io/cluster-api/hack/tools/conversion-verifier

$(GOTESTSUM): # Build gotestsum from tools folder.
	GOBIN=$(TOOLS_BIN_DIR) $(GO_INSTALL) $(GOTESTSUM_PKG) $(GOTESTSUM_BIN) $(GOTESTSUM_VER)

$(GO_APIDIFF): # Build go-apidiff from tools folder.
	GOBIN=$(TOOLS_BIN_DIR) $(GO_INSTALL) $(GO_APIDIFF_PKG) $(GO_APIDIFF_BIN) $(GO_APIDIFF_VER)

$(ENVSUBST): # Build gotestsum from tools folder.
	GOBIN=$(TOOLS_BIN_DIR) $(GO_INSTALL) $(ENVSUBST_PKG) $(ENVSUBST_BIN) $(ENVSUBST_VER)

$(SETUP_ENVTEST): # Build setup-envtest from tools folder.
	GOBIN=$(TOOLS_BIN_DIR) $(GO_INSTALL) $(SETUP_ENVTEST_PKG) $(SETUP_ENVTEST_BIN) $(SETUP_ENVTEST_VER)

$(TILT_PREPARE): $(TOOLS_DIR)/go.mod # Build tilt-prepare from tools folder.
	cd $(TOOLS_DIR); go build -tags=tools -o $(BIN_DIR)/tilt-prepare sigs.k8s.io/cluster-api/hack/tools/tilt-prepare

$(KPROMO):
	GOBIN=$(TOOLS_BIN_DIR) $(GO_INSTALL) $(KPROMO_PKG) $(KPROMO_BIN) ${KPROMO_VER}

$(GOLANGCI_LINT): # Build golangci-lint from tools folder
	GOBIN=$(TOOLS_BIN_DIR) $(GO_INSTALL) $(GOLANGCI_LINT_PKG) $(GOLANGCI_LINT_BIN) $(GOLANGCI_LINT_VER)

## --------------------------------------
## Lint / Verify
## --------------------------------------

##@ lint and verify:

.PHONY: lint
lint: $(GOLANGCI_LINT) ## Lint the codebase
	$(GOLANGCI_LINT) run -v $(GOLANGCI_LINT_EXTRA_ARGS)
	cd $(TEST_DIR); $(GOLANGCI_LINT) run -v $(GOLANGCI_LINT_EXTRA_ARGS)
	cd $(TOOLS_DIR); $(GOLANGCI_LINT) run -v $(GOLANGCI_LINT_EXTRA_ARGS)

.PHONY: lint-fix
lint-fix: $(GOLANGCI_LINT) ## Lint the codebase and run auto-fixers if supported by the linter
	GOLANGCI_LINT_EXTRA_ARGS=--fix $(MAKE) lint<|MERGE_RESOLUTION|>--- conflicted
+++ resolved
@@ -319,11 +319,6 @@
 	    -e2e.config="$(E2E_CONF_FILE)" \
 	    -e2e.skip-resource-cleanup=$(SKIP_RESOURCE_CLEANUP) -e2e.use-existing-cluster=$(USE_EXISTING_CLUSTER)
 
-<<<<<<< HEAD
-.PHONY: print-capx-controller-logs
-print-capx-controller-logs: ## logs the controller pod output with -f mode
-	kubectl -n capx-system logs -f $(shell kubectl -n capx-system get pods | grep capx-controller | awk '{print $$1}') manager
-=======
 .PHONY: test-e2e-calico
 test-e2e-calico:
 	CNI=$(CNI_PATH_CALICO) $(MAKE) test-e2e
@@ -331,7 +326,6 @@
 .PHONY: test-e2e-all-cni
 test-e2e-all-cni: test-e2e test-e2e-calico
 
->>>>>>> 36d1e9cd
 
 ## --------------------------------------
 ## Hack / Tools
