--- conflicted
+++ resolved
@@ -132,6 +132,7 @@
 .SHELLFLAGS = -ec
 
 LABEL_FILTERS ?= prblocker
+JUNIT_REPORT_FILE ?= "junit.e2e_suite.1.xml"
 GINKGO_SKIP ?=
 GINKGO_NODES  ?= 1
 E2E_CONF_FILE  ?= ${E2E_DIR}/config/nutanix.yaml
@@ -324,9 +325,8 @@
 test-e2e: docker-build-e2e $(GINKGO_BIN) cluster-e2e-templates cluster-templates ## Run the end-to-end tests
 	mkdir -p $(ARTIFACTS)
 	$(GINKGO) -v --trace --tags=e2e --label-filter="$(LABEL_FILTERS)" --fail-fast $(_SKIP_ARGS) --nodes=$(GINKGO_NODES) \
-	    --no-color=$(GINKGO_NOCOLOR) --output-dir="$(ARTIFACTS)" --junit-report="junit.e2e_suite.1.xml" \
+	    --no-color=$(GINKGO_NOCOLOR) --output-dir="$(ARTIFACTS)" --junit-report=${JUNIT_REPORT_FILE} \
 	    $(GINKGO_ARGS) ./test/e2e -- \
-<<<<<<< HEAD
 	    -e2e.artifacts-folder="$(ARTIFACTS)" \
 	    -e2e.config="$(E2E_CONF_FILE)" \
 	    -e2e.skip-resource-cleanup=$(SKIP_RESOURCE_CLEANUP) -e2e.use-existing-cluster=$(USE_EXISTING_CLUSTER)
@@ -337,8 +337,6 @@
 	$(GINKGO) -v --trace --dry-run --tags=e2e --label-filter="$(LABEL_FILTERS)" --fail-fast $(_SKIP_ARGS) --nodes=$(GINKGO_NODES) \
 	    --no-color=$(GINKGO_NOCOLOR) --output-dir="$(ARTIFACTS)" --junit-report="junit.e2e_suite.1.xml" \
 	    $(GINKGO_ARGS) ./test/e2e -- \
-=======
->>>>>>> f6a50e8b
 	    -e2e.artifacts-folder="$(ARTIFACTS)" \
 	    -e2e.config="$(E2E_CONF_FILE)" \
 	    -e2e.skip-resource-cleanup=$(SKIP_RESOURCE_CLEANUP) -e2e.use-existing-cluster=$(USE_EXISTING_CLUSTER)
